"""
Factory functions to prepare useful data for tests.
"""
import pytz
import msgpack
import random
from os.path import join
from operator import attrgetter

from datetime import datetime, timedelta
import zipline
import zipline.finance.risk as risk
import zipline.protocol as zp
from zipline.sources import SpecificEquityTrades, RandomEquityTrades
from zipline.finance.trading import TradingEnvironment

def load_market_data():
    data_path = join(zipline.__path__[0], "test")
    with open(join(data_path, "benchmark.msgpack"), "rb") as fp_bm:
        bm_list = msgpack.loads(fp_bm.read())

    bm_returns = []
    for packed_date, returns in bm_list:
        event_dt = zp.tuple_to_date(packed_date)
        #event_dt = event_dt.replace(
        #    hour=0,
        #    minute=0,
        #    second=0,
        #    tzinfo=pytz.utc
        #)

        daily_return = risk.DailyReturn(date=event_dt, returns=returns)
        bm_returns.append(daily_return)

    bm_returns = sorted(bm_returns, key=attrgetter('date'))
    with open(join(data_path, "treasury_curves.msgpack"), "rb") as fp_tr:
        tr_list = msgpack.loads(fp_tr.read())
    tr_curves = {}
    for packed_date, curve in tr_list:
        tr_dt = zp.tuple_to_date(packed_date)
        #tr_dt = tr_dt.replace(hour=0, minute=0, second=0, tzinfo=pytz.utc)
        tr_curves[tr_dt] = curve

    return bm_returns, tr_curves
<<<<<<< HEAD

def create_trading_environment():
=======
    
def create_trading_environment(year=2006):
>>>>>>> 1c65cc30
    """Construct a complete environment with reasonable defaults"""
    benchmark_returns, treasury_curves = load_market_data()

    start = datetime(year, 1, 1, tzinfo=pytz.utc)
    end   = datetime(year, 12, 31, tzinfo=pytz.utc)
    trading_environment = TradingEnvironment(
        benchmark_returns,
        treasury_curves,
        period_start = start,
        period_end = end,
        capital_base = 100000.0
    )

    return trading_environment
def create_trade(sid, price, amount, datetime):
    row = zp.namedict({
        'source_id' : "test_factory",
        'type'      : zp.DATASOURCE_TYPE.TRADE,
        'sid'       : sid,
        'dt'        : datetime,
        'price'     : price,
        'volume'    : amount
    })
    return row

def get_next_trading_dt(current, interval, trading_calendar):
    next = current
    while True:
        next = next + interval
        if trading_calendar.is_market_hours(next):
            break

    return next

def create_trade_history(sid, prices, amounts, interval, trading_calendar):
    trades = []
    current = trading_calendar.first_open

    for price, amount in zip(prices, amounts):
<<<<<<< HEAD

        current = get_next_trading_dt(current, interval, trading_calendar)
=======
        
>>>>>>> 1c65cc30
        trade = create_trade(sid, price, amount, current)
        trades.append(trade)
        current = get_next_trading_dt(current, interval, trading_calendar)

    assert len(trades) == len(prices)
    return trades

def create_txn(sid, price, amount, datetime, btrid=None):
    txn = zp.namedict({
        'sid':sid,
        'amount':amount,
        'dt':datetime,
        'price':price,
    })
    return txn

def create_txn_history(sid, priceList, amtList, interval, trading_calendar):
    txns = []
    current = trading_calendar.first_open

    for price, amount in zip(priceList, amtList):
        current = get_next_trading_dt(current, interval, trading_calendar)

        txns.append(create_txn(sid, price, amount, current))
        current = current + interval
    return txns


def create_returns(daycount, trading_calendar):
    """
    For the given number of calendar (not trading) days return all the trading
    days between start and start + daycount.
    """
    test_range = []
    current = trading_calendar.first_open
    one_day = timedelta(days = 1)

    for day in range(daycount):
        current = current + one_day
        if trading_calendar.is_trading_day(current):
            r = risk.DailyReturn(current, random.random())
            test_range.append(r)

    return test_range


def create_returns_from_range(trading_calendar):
    current = trading_calendar.first_open
    end = trading_calendar.last_close
    one_day = timedelta(days = 1)
    test_range = []
    while current <= end:
        r = risk.DailyReturn(current, random.random())
        test_range.append(r)
        current = get_next_trading_dt(current, one_day, trading_calendar)

    return test_range

def create_returns_from_list(returns, trading_calendar):
    current = trading_calendar.first_open
    one_day = timedelta(days = 1)
    test_range = []

    #sometimes the range starts with a non-trading day.
    if not trading_calendar.is_trading_day(current):
        current = get_next_trading_dt(current, one_day, trading_calendar)

    for return_val in returns:
        r = risk.DailyReturn(current, return_val)
        test_range.append(r)
        current = get_next_trading_dt(current, one_day, trading_calendar)

    return test_range

def create_random_trade_source(sid, trade_count, trading_environment):
    # create the source
    source = RandomEquityTrades(sid, "rand-"+str(sid), trade_count)

    # make the period_end of trading_environment match
    cur = trading_environment.first_open
    one_day = timedelta(days = 1)
    for i in range(trade_count + 2):
       cur = get_next_trading_dt(cur, one_day, trading_environment)
    trading_environment.period_end = cur

    return source

def create_daily_trade_source(sids, trade_count, trading_environment):
    
    """
    creates trade_count trades for each sid in sids list.
    first trade will be on trading_environment.period_start, and daily
    thereafter for each sid. Thus, two sids should result in two trades per
    day.

    Important side-effect: trading_environment.period_end will be modified
    to match the day of the final trade.
    """
    return create_trade_source(
        sids, 
        trade_count, 
        timedelta(days=1), 
        trading_environment
    )


def create_minutely_trade_source(sids, trade_count, trading_environment):

    """
    creates trade_count trades for each sid in sids list. 
    first trade will be on trading_environment.period_start, and every minute 
    thereafter for each sid. Thus, two sids should result in two trades per 
    minute. 

    Important side-effect: trading_environment.period_end will be modified
    to match the day of the final trade. 
    """
    return create_trade_source(
        sids, 
        trade_count, 
        timedelta(minutes=1), 
        trading_environment
    )

def create_trade_source(sids, trade_count, trade_time_increment, trading_environment):
    trade_history = []
    for sid in sids:
        price = [10.1] * trade_count
        volume = [100] * trade_count
        start_date = trading_environment.first_open

        generated_trades = create_trade_history(
            sid,
            price,
            volume,
            trade_time_increment,
            trading_environment
        )

        trade_history.extend(generated_trades)

    trade_history = sorted(trade_history, key=attrgetter('dt'))

    #set the trading environment's end to same dt as the last trade in the
    #history.
    trading_environment.period_end = trade_history[-1].dt

    source = SpecificEquityTrades("flat", trade_history)
    return source<|MERGE_RESOLUTION|>--- conflicted
+++ resolved
@@ -42,13 +42,8 @@
         tr_curves[tr_dt] = curve
 
     return bm_returns, tr_curves
-<<<<<<< HEAD
-
-def create_trading_environment():
-=======
     
 def create_trading_environment(year=2006):
->>>>>>> 1c65cc30
     """Construct a complete environment with reasonable defaults"""
     benchmark_returns, treasury_curves = load_market_data()
 
@@ -88,12 +83,7 @@
     current = trading_calendar.first_open
 
     for price, amount in zip(prices, amounts):
-<<<<<<< HEAD
-
-        current = get_next_trading_dt(current, interval, trading_calendar)
-=======
         
->>>>>>> 1c65cc30
         trade = create_trade(sid, price, amount, current)
         trades.append(trade)
         current = get_next_trading_dt(current, interval, trading_calendar)
